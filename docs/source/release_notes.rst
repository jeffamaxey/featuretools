--- conflicted
+++ resolved
@@ -7,13 +7,10 @@
         * Add support for creating EntitySets from Woodwork DataTables (:pr:`1277`)
     * Fixes
     * Changes
-<<<<<<< HEAD
         * Minor updates to work with Koalas version 1.7.0 (:pr:`1351`)
         * Remove ``add_interesting_values`` from ``Entity`` (:pr:`1269`)
         * Move ``set_secondary_time_index`` method from ``Entity`` to ``EntitySet`` (:pr:`1280`)
-=======
         * Add auto assign bot on GitHub (:pr:`1380`)
->>>>>>> 8ce821fb
     * Documentation Changes
     * Testing Changes
         * Update Spark config in test fixtures (:pr:`1387`)
