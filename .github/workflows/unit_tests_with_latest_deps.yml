--- conflicted
+++ resolved
@@ -39,17 +39,6 @@
         name: Install featuretools with test requirements
         run: |
           python -m pip install -e unpacked_sdist/
-<<<<<<< HEAD
-          python -m pip install -r unpacked_sdist/test-requirements.txt
-      - if: ${{ matrix.libraries == 'spark' }}
-        name: Install spark pkg, featuretools with test requirements and spark requirements
-        run: |
-          sudo apt install -y openjdk-11-jre-headless
-          JAVA_HOME="/usr/lib/jvm/java-11-openjdk-amd64"
-          python -m pip install -e unpacked_sdist/[spark]
-          python -m pip install -r unpacked_sdist/test-requirements.txt
-      - if: ${{ matrix.python_version != 3.7 || matrix.libraries != 'spark' }}
-=======
           python -m pip install -e unpacked_sdist/[test]
       - if: ${{ matrix.libraries == 'koalas' }}
         name: Install koalas pkg, featuretools with test requirements and koalas requirements
@@ -59,7 +48,6 @@
           python -m pip install -e unpacked_sdist/[koalas]
           python -m pip install -e unpacked_sdist/[test]
       - if: ${{ matrix.python_version != 3.7 || matrix.libraries != 'koalas' }}
->>>>>>> 39375939
         name: Run unit tests (no code coverage)
         run: |
           cd unpacked_sdist
