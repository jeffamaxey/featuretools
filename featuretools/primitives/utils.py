import importlib.util
import os
from inspect import isclass

import numpy as np
import pandas as pd
from pandas.tseries.frequencies import to_offset

import featuretools
from featuretools.primitives.base import (
    AggregationPrimitive,
    PrimitiveBase,
    TransformPrimitive
)
from featuretools.utils.gen_utils import Library, find_descendents


# returns all aggregation primitives, regardless of compatibility
def get_aggregation_primitives():
    aggregation_primitives = set([])
    for attribute_string in dir(featuretools.primitives):
        attribute = getattr(featuretools.primitives, attribute_string)
        if isclass(attribute):
            if issubclass(attribute,
                          featuretools.primitives.AggregationPrimitive):
                if attribute.name:
                    aggregation_primitives.add(attribute)
    return {prim.name.lower(): prim for prim in aggregation_primitives}


# returns all transform primitives, regardless of compatibility
def get_transform_primitives():
    transform_primitives = set([])
    for attribute_string in dir(featuretools.primitives):
        attribute = getattr(featuretools.primitives, attribute_string)
        if isclass(attribute):
            if issubclass(attribute,
                          featuretools.primitives.TransformPrimitive):
                if attribute.name:
                    transform_primitives.add(attribute)
    return {prim.name.lower(): prim for prim in transform_primitives}


def list_primitives():
    trans_names, trans_primitives, valid_inputs, return_type = _get_names_primitives(get_transform_primitives)
    trans_dask = [Library.DASK in primitive.compatibility for primitive in trans_primitives]
    trans_koalas = [Library.KOALAS in primitive.compatibility for primitive in trans_primitives]
    transform_df = pd.DataFrame({'name': trans_names,
                                 'description': _get_descriptions(trans_primitives),
                                 'dask_compatible': trans_dask,
                                 'koalas_compatible': trans_koalas,
                                 'valid_inputs': valid_inputs,
                                 'return_type': return_type})
    transform_df['type'] = 'transform'

    agg_names, agg_primitives, valid_inputs, return_type = _get_names_primitives(get_aggregation_primitives)
    agg_dask = [Library.DASK in primitive.compatibility for primitive in agg_primitives]
    agg_koalas = [Library.KOALAS in primitive.compatibility for primitive in agg_primitives]
    agg_df = pd.DataFrame({'name': agg_names,
                           'description': _get_descriptions(agg_primitives),
                           'dask_compatible': agg_dask,
                           'koalas_compatible': agg_koalas,
                           'valid_inputs': valid_inputs,
                           'return_type': return_type})
    agg_df['type'] = 'aggregation'

    columns = ['name', 'type', 'dask_compatible', 'koalas_compatible', 'description', 'valid_inputs', 'return_type']
    return pd.concat([agg_df, transform_df], ignore_index=True)[columns]


def get_default_aggregation_primitives():
    agg_primitives = [featuretools.primitives.Sum,
                      featuretools.primitives.Std,
                      featuretools.primitives.Max,
                      featuretools.primitives.Skew,
                      featuretools.primitives.Min,
                      featuretools.primitives.Mean,
                      featuretools.primitives.Count,
                      featuretools.primitives.PercentTrue,
                      featuretools.primitives.NumUnique,
                      featuretools.primitives.Mode]
    return agg_primitives


def get_default_transform_primitives():
    # featuretools.primitives.TimeSince
    trans_primitives = [featuretools.primitives.Age,
                        featuretools.primitives.Day,
                        featuretools.primitives.Year,
                        featuretools.primitives.Month,
                        featuretools.primitives.Weekday,
                        featuretools.primitives.Haversine,
                        featuretools.primitives.NumWords,
                        featuretools.primitives.NumCharacters]
    return trans_primitives


def _get_descriptions(primitives):
    descriptions = []
    for prim in primitives:
        description = ''
        if prim.__doc__ is not None:
            description = prim.__doc__.split("\n")[0]
        descriptions.append(description)
    return descriptions


def _get_names_primitives(primitive_func):
    names = []
    primitives = []
    valid_inputs = []
    return_type = []
    for name, primitive in primitive_func().items():
        names.append(name)
        primitives.append(primitive)
        input_types = _get_unique_input_types(primitive.input_types)
        valid_inputs.append(', '.join(input_types))
        return_type.append(getattr(primitive.return_type, '__name__', None))
    return names, primitives, valid_inputs, return_type


def _get_unique_input_types(input_types):
    types = set()
    for input_type in input_types:
        if isinstance(input_type, list):
            types |= _get_unique_input_types(input_type)
        else:
            types.add(str(input_type))
    return types


def list_primitive_files(directory):
    """returns list of files in directory that might contain primitives"""
    files = os.listdir(directory)
    keep = []
    for path in files:
        if not check_valid_primitive_path(path):
            continue
        keep.append(os.path.join(directory, path))
    return keep


def check_valid_primitive_path(path):
    if os.path.isdir(path):
        return False

    filename = os.path.basename(path)

    if filename[:2] == "__" or filename[0] == "." or filename[-3:] != ".py":
        return False

    return True


def load_primitive_from_file(filepath):
    """load primitive objects in a file"""
    module = os.path.basename(filepath)[:-3]
    # TODO: what is the first argument"?
    spec = importlib.util.spec_from_file_location(module, filepath)
    module = importlib.util.module_from_spec(spec)
    spec.loader.exec_module(module)

    primitives = []
    for primitive_name in vars(module):
        primitive_class = getattr(module, primitive_name)
        if (isclass(primitive_class) and
                issubclass(primitive_class, PrimitiveBase) and
                primitive_class not in (AggregationPrimitive,
                                        TransformPrimitive)):
            primitives.append((primitive_name, primitive_class))

    if len(primitives) == 0:
        raise RuntimeError("No primitive defined in file %s" % filepath)
    elif len(primitives) > 1:
        raise RuntimeError("More than one primitive defined in file %s" % filepath)

    return primitives[0]


def serialize_primitive(primitive):
    """build a dictionary with the data necessary to construct the given primitive"""
    args_dict = {name: val for name, val in primitive.get_arguments()}
    cls = type(primitive)
    return {
        'type': cls.__name__,
        'module': cls.__module__,
        'arguments': args_dict,
    }


class PrimitivesDeserializer(object):
    """
    This class wraps a cache and a generator which iterates over all primitive
    classes. When deserializing a primitive if it is not in the cache then we
    iterate until it is found, adding every seen class to the cache. When
    deseriazing the next primitive the iteration resumes where it left off. This
    means that we never visit a class more than once.
    """

    def __init__(self):
        self.class_cache = {}  # (class_name, module_name) -> class
        self.primitive_classes = find_descendents(PrimitiveBase)

    def deserialize_primitive(self, primitive_dict):
        """
        Construct a primitive from the given dictionary (output from
        serialize_primitive).
        """
        class_name = primitive_dict['type']
        module_name = primitive_dict['module']
        cache_key = (class_name, module_name)

        if cache_key in self.class_cache:
            cls = self.class_cache[cache_key]
        else:
            cls = self._find_class_in_descendants(cache_key)

            if not cls:
                raise RuntimeError('Primitive "%s" in module "%s" not found' %
                                   (class_name, module_name))

        arguments = primitive_dict['arguments']
        return cls(**arguments)

    def _find_class_in_descendants(self, search_key):
        for cls in self.primitive_classes:
            cls_key = (cls.__name__, cls.__module__)
            self.class_cache[cls_key] = cls

            if cls_key == search_key:
                return cls


def _roll_series_with_gap(series, window_size, gap=0, min_periods=1):
    """Provide rolling window calculations where the windows are determined using both a gap parameter
    that indicates the amount of time between each instance and its window and a window length parameter
    that determines the amount of data in each window.

    Args:
        series (Series): The series over which rolling windows will be created. Must be numeric in nature
            and have a DatetimeIndex.
        window_size (int, string): Specifies the amount of data included in each window.
            If an integer is provided, will correspond to a number of rows. For data with a uniform sampling frequency,
            for example of one day, the window_length will correspond to a period of time, in this case,
            7 days for a window_length of 7.
            If a string is provided, it must be one of pandas' offset alias strings ('1D', '1H', etc),
            and it will indicate a length of time that each window should span.
            The list of available offset aliases, can be found at
            https://pandas.pydata.org/pandas-docs/stable/user_guide/timeseries.html#offset-aliases
        gap (int, string, optional): Specifies a gap backwards from each instance before the
            window of usable data begins. If an integer is provided, will correspond to a number of rows.
            If a string is provided, it must be one of pandas' offset alias strings ('1D', '1H', etc),
            and it will indicate a length of time between a target instance and the beginning of its window.
            Defaults to 0, which will include the target instance in the window.
        min_periods (int, optional): Minimum number of observations required for performing calculations
            over the window. Can only be as large as window_length when window_length is an integer.
            When window_length is an offset alias string, this limitation does not exist, but care should be taken
            to not choose a min_periods that will always be larger than the number of observations in a window.
            Defaults to 1.

    Returns:
        pandas.core.window.rolling.Rolling: The Rolling object for the series passed in.

    Note:
        Certain operations, like `pandas.core.window.rolling.Rolling.count` that can be performed
        on the Rolling object returned here may treat NaNs as periods to include in window calculations.
        So a window [NaN, 1, 3]  when `min_periods=3` will proceed with count, saying there are three periods
        but only two values and would return count=2. The calculation `max` on the other hand,
        would say that there are not three periods in that window and would return max=NaN.
        Most rolling calculations act this way. The implication of that here is that in order to
        achieve the gap, we insert NaNs at the beinning of the series, which would cause `count` to calculate
        on windows that technically should not have the correct number of periods. In the RollingCount primitive,
        we handle this case manually, replacing those values with NaNs. Any primitive that uses this function
        should determine whether this kind of handling is also necessary.

    Note:
        Only offset aliases with fixed frequencies can be used when defining gap and window_length.
        This means that aliases such as `M` or `W` cannot be used, as they can indicate different
        numbers of days. ('M', because different months are different numbers of days;
        'W' because week will indicate a certain day of the week, like W-Wed, so that will
        indicate a different number of days depending on the anchoring date.)

    Note:
        When using an offset alias to define `gap`, an offset alias must also be used to define `window_size`.
        This limitation does not exist when using an offset alias to define `window_size`. In fact,
        if the data has a uniform sampling frequency, it is preferable to use a numeric `gap` as it is more
        efficient.

    """
    _check_rolling_inputs(window_size, gap)

    # Workaround for pandas' bug: https://github.com/pandas-dev/pandas/issues/43016
    # Can remove when upgraded to pandas 1.4.0
    if str(series.dtype) == 'Int64':
        series = series.astype('float64')

    functional_window_length = window_size
    if isinstance(gap, str):
        # Add the window_size and gap so that the rolling operation correctly takes gap into account.
        # That way, we can later remove the gap rows in order to apply the primitive function
        # to the correct window
        functional_window_length = to_offset(window_size) + to_offset(gap)
    elif gap > 0:
        # When gap is numeric, we can apply a shift to incorporate gap right now
        # since the gap will be the same number of rows for the whole dataset
        series = series.shift(gap)

    return series.rolling(functional_window_length, min_periods)


def _get_rolled_series_without_gap(window, gap_offset):
    """Applies the gap offset_string to the rolled window, returning a window
    that is the correct length of time away from the original instance.

     Args:
        window (Series): A rolling window that includes both the window length and gap spans of time.
        gap_offset (string): The pandas offset alias that determines how much time at the end of the window
            should be removed.

    Returns:
        Series: The window with gap rows removed
    """
    if not len(window):
        return window

    window_start_date = window.index[0]
    window_end_date = window.index[-1]

    gap_bound = window_end_date - to_offset(gap_offset)

    # If the gap is larger than the series, no rows are left in the window
    if gap_bound < window_start_date:
        return pd.Series()

    # Only return the rows that are within the offset's bounds
    return window[window.index <= gap_bound]


def _apply_roll_with_offset_gap(window, gap_offset, reducer_fn, min_periods):
    """Takes in a series to which an offset gap will be applied, removing however many
    rows fall under the gap before applying the reducing function.

    Args:
        window (Series):  A rolling window that includes both the window length and gap spans of time.
        gap_offset (string): The pandas offset alias that determines how much time at the end of the window
            should be removed.
        reducer_fn (callable[Series -> float]): The function to be applied to the window in order to produce
            the aggregate that will be included in the resulting feature.
        min_periods (int): Minimum number of observations required for performing calculations
            over the window.

    Returns:
        float: The aggregate value to be used as a feature value.
    """
    window = _get_rolled_series_without_gap(window, gap_offset)

    if min_periods is None:
        min_periods = 1

    if len(window) < min_periods or not len(window):
        return np.nan

    return reducer_fn(window)


def _check_rolling_inputs(window_size, gap):
    if isinstance(window_size, str):
        try:
            to_offset(window_size)
        except ValueError:
            raise ValueError(f"Cannot roll series. Window length, {window_size}, is not a valid offset alias.")

<<<<<<< HEAD
    if isinstance(gap, str):
        if not isinstance(window_size, str):
            raise TypeError(f"Cannot roll series with offset gap, {gap}, and numeric window length, {window_size}. "
                            "If an offset alias is used for gap, the window length must also be defined as an offset alias. "
                            "Please either change gap to be numeric or change window length to be an offset alias.")
        try:
            to_offset(gap)
        except ValueError:
            raise ValueError(f"Cannot roll series. Gap, {gap}, is not a valid offset alias.")
=======
    return gap_applied.rolling(window_size, min_periods)


def _deconstrct_latlongs(latlongs):
    lats = np.array([x[0] if isinstance(x, tuple) else np.nan for x in latlongs])
    longs = np.array([x[1] if isinstance(x, tuple) else np.nan for x in latlongs])
    return lats, longs


def _haversine_calculate(lat_1s, lon_1s, lat_2s, lon_2s, unit):
    # https://stackoverflow.com/a/29546836/2512385
    lon1, lat1, lon2, lat2 = map(
        np.radians, [lon_1s, lat_1s, lon_2s, lat_2s])
    dlon = lon2 - lon1
    dlat = lat2 - lat1
    a = np.sin(dlat / 2.0) ** 2 + np.cos(lat1) * \
        np.cos(lat2) * np.sin(dlon / 2.0)**2
    radius_earth = 3958.7613
    if unit == 'kilometers':
        radius_earth = 6371.0088
    distances = radius_earth * 2 * np.arcsin(np.sqrt(a))
    return distances
>>>>>>> d13ae5e1
<|MERGE_RESOLUTION|>--- conflicted
+++ resolved
@@ -370,7 +370,6 @@
         except ValueError:
             raise ValueError(f"Cannot roll series. Window length, {window_size}, is not a valid offset alias.")
 
-<<<<<<< HEAD
     if isinstance(gap, str):
         if not isinstance(window_size, str):
             raise TypeError(f"Cannot roll series with offset gap, {gap}, and numeric window length, {window_size}. "
@@ -380,8 +379,6 @@
             to_offset(gap)
         except ValueError:
             raise ValueError(f"Cannot roll series. Gap, {gap}, is not a valid offset alias.")
-=======
-    return gap_applied.rolling(window_size, min_periods)
 
 
 def _deconstrct_latlongs(latlongs):
@@ -402,5 +399,4 @@
     if unit == 'kilometers':
         radius_earth = 6371.0088
     distances = radius_earth * 2 * np.arcsin(np.sqrt(a))
-    return distances
->>>>>>> d13ae5e1
+    return distances