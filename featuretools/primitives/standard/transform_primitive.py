--- conflicted
+++ resolved
@@ -339,14 +339,8 @@
         return word_counter
 
 
-<<<<<<< HEAD
-def pd_time_since(array, time):
-    """Calculates time since the cutoff time."""
-    return (time - pd.DatetimeIndex(array)).values
-=======
 class TimeSince(TransformPrimitive):
     """Calculates time in nanoseconds from a value to a specified cutoff datetime.
->>>>>>> e9537ada
 
     Examples:
         >>> from datetime import datetime
