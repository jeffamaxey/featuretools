--- conflicted
+++ resolved
@@ -36,114 +36,6 @@
 class DeepFeatureSynthesis(object):
     """Automatically produce features for a target dataframe in an Entityset.
 
-<<<<<<< HEAD
-        Args:
-            target_dataframe_name (str): Name of dataframe for which to build features.
-
-            entityset (EntitySet): Entityset for which to build features.
-
-            agg_primitives (list[str or :class:`.primitives.`], optional):
-                list of Aggregation Feature types to apply.
-
-                Default: ["sum", "std", "max", "skew", "min", "mean", "count", "percent_true", "num_unique", "mode"]
-
-            trans_primitives (list[str or :class:`.primitives.TransformPrimitive`], optional):
-                list of Transform primitives to use.
-
-                Default: ["day", "year", "month", "weekday", "haversine", "num_words", "num_characters"]
-
-            where_primitives (list[str or :class:`.primitives.PrimitiveBase`], optional):
-                only add where clauses to these types of Primitives
-
-                Default:
-
-                    ["count"]
-
-            groupby_trans_primitives (list[str or :class:`.primitives.TransformPrimitive`], optional):
-                list of Transform primitives to make GroupByTransformFeatures with
-
-            max_depth (int, optional) : maximum allowed depth of features.
-                Default: 2. If -1, no limit.
-
-            max_features (int, optional) : Cap the number of generated features to
-                this number. If -1, no limit.
-
-            allowed_paths (list[list[str]], optional): Allowed dataframe paths to make
-                features for. If None, use all paths.
-
-            ignore_dataframes (list[str], optional): List of dataframes to
-                blacklist when creating features. If None, use all dataframes.
-
-            ignore_columns (dict[str -> list[str]], optional): List of specific
-                columns within each dataframe to blacklist when creating features.
-                If None, use all columns.
-
-            seed_features (list[:class:`.FeatureBase`], optional): List of manually
-                defined features to use.
-
-            drop_contains (list[str], optional): Drop features
-                that contains these strings in name.
-
-            drop_exact (list[str], optional): Drop features that
-                exactly match these strings in name.
-
-            where_stacking_limit (int, optional): Cap the depth of the where features.
-                Default: 1
-
-            primitive_options (dict[str or tuple[str] or PrimitiveBase -> dict or list[dict]], optional):
-                Specify options for a single primitive or a group of primitives.
-                Lists of option dicts are used to specify options per input for primitives
-                with multiple inputs. Each option ``dict`` can have the following keys:
-
-
-                ``"include_dataframes"``
-                    List of dataframes to be included when creating features for
-                    the primitive(s). All other dataframes will be ignored
-                    (list[str]).
-                ``"ignore_dataframes"``
-                    List of dataframes to be blacklisted when creating features
-                    for the primitive(s) (list[str]).
-                ``"include_columns"``
-                    List of specific columns within each dataframe to include when
-                    creating features for the primitive(s). All other columns
-                    in a given dataframe will be ignored (dict[str -> list[str]]).
-                ``"ignore_columns"``
-                    List of specific columns within each dataframe to blacklist
-                    when creating features for the primitive(s) (dict[str ->
-                    list[str]]).
-                ``"include_groupby_dataframes"``
-                    List of dataframes to be included when finding groupbys. All
-                    other dataframes will be ignored (list[str]).
-                ``"ignore_groupby_dataframes"``
-                    List of dataframes to blacklist when finding groupbys
-                    (list[str]).
-                ``"include_groupby_columns"``
-                    List of specific columns within each dataframe to include as
-                    groupbys, if applicable. All other columns in each
-                    dataframe will be ignored (dict[str -> list[str]]).
-                ``"ignore_groupby_columns"``
-                    List of specific columns within each dataframe to blacklist
-                    as groupbys (dict[str -> list[str]]).
-        """
-
-    def __init__(self,
-                 target_dataframe_name: str,
-                 entityset,
-                 agg_primitives: Union[List[str], List[AggregationPrimitive], None]=None,
-                 trans_primitives: Union[List[str], List[TransformPrimitive], None]=None,
-                 where_primitives=None,
-                 groupby_trans_primitives=None,
-                 max_depth: Union[int, None]=2,
-                 max_features: Union[int, None]=-1,
-                 allowed_paths: Union[List[List[str]], None]=None,
-                 ignore_dataframes: Union[List[str], None]=None,
-                 ignore_columns: Union[Dict[str, List[str]], None]=None,
-                 primitive_options=None,
-                 seed_features=None,
-                 drop_contains=None,
-                 drop_exact=None,
-                 where_stacking_limit=1):
-=======
     Args:
         target_dataframe_name (str): Name of dataframe for which to build features.
 
@@ -235,24 +127,23 @@
 
     def __init__(
         self,
-        target_dataframe_name,
+        target_dataframe_name: str,
         entityset,
-        agg_primitives=None,
-        trans_primitives=None,
+        agg_primitives: Union[List[str], List[AggregationPrimitive], None]=None,
+        trans_primitives: Union[List[str], List[TransformPrimitive], None]=None,
         where_primitives=None,
         groupby_trans_primitives=None,
-        max_depth=2,
-        max_features=-1,
-        allowed_paths=None,
-        ignore_dataframes=None,
-        ignore_columns=None,
+        max_depth: Union[int, None]=2,
+        max_features: Union[int, None]=-1,
+        allowed_paths: Union[List[List[str]], None]=None,
+        ignore_dataframes: Union[List[str], None]=None,
+        ignore_columns: Union[Dict[str, List[str]], None]=None,
         primitive_options=None,
         seed_features=None,
         drop_contains=None,
         drop_exact=None,
-        where_stacking_limit=1,
+        where_stacking_limit=1
     ):
->>>>>>> f5e3f88d
 
         if target_dataframe_name not in entityset.dataframe_dict:
             es_name = entityset.id or "entity set"
