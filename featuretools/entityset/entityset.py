--- conflicted
+++ resolved
@@ -1475,20 +1475,12 @@
                 label = "{%s |%s\l}" % (df.ww.name, columns_string)  # noqa: W605
             else:
                 nrows = df.shape[0]
-<<<<<<< HEAD
-                label = "{%s (%d row%s)|%s\l}" % (
-=======
                 label = "{%s (%d row%s)|%s\l}" % (  # noqa: W605
->>>>>>> f5e3f88d
                     df.ww.name,
                     nrows,
                     "s" * (nrows > 1),
                     columns_string,
-<<<<<<< HEAD
-                )  # noqa: W605
-=======
-                )
->>>>>>> f5e3f88d
+                )
             graph.node(df.ww.name, shape="record", label=label)
 
         # Draw relationships
